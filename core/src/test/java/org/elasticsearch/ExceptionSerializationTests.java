--- conflicted
+++ resolved
@@ -60,13 +60,8 @@
 import org.elasticsearch.index.engine.IndexFailedEngineException;
 import org.elasticsearch.index.engine.RecoveryEngineException;
 import org.elasticsearch.index.mapper.MergeMappingException;
-<<<<<<< HEAD
-import org.elasticsearch.index.query.QueryParsingException;
+import org.elasticsearch.common.ParsingException;
 import org.elasticsearch.index.query.QueryShardException;
-=======
-import org.elasticsearch.common.ParsingException;
-import org.elasticsearch.index.query.TestParsingException;
->>>>>>> c8d1f7aa
 import org.elasticsearch.index.shard.IllegalIndexShardStateException;
 import org.elasticsearch.index.shard.IndexShardState;
 import org.elasticsearch.index.shard.ShardId;
@@ -116,7 +111,7 @@
         final Path startPath = PathUtils.get(ElasticsearchException.class.getProtectionDomain().getCodeSource().getLocation().toURI()).resolve("org").resolve("elasticsearch");
         final Set<? extends Class> ignore = Sets.newHashSet(
                 org.elasticsearch.test.rest.parser.RestTestParseException.class,
-                TestParsingException.class,
+                org.elasticsearch.index.query.TestParsingException.class,
                 org.elasticsearch.test.rest.client.RestException.class,
                 CancellableThreadsTests.CustomException.class,
                 org.elasticsearch.rest.BytesRestResponseTests.WithHeadersException.class,
