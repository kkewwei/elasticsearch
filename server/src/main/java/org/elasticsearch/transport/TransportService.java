--- conflicted
+++ resolved
@@ -736,11 +736,7 @@
 
                     @Override
                     public String toString() {
-<<<<<<< HEAD
-                        return "processing of [" + action + "][" + requestId + "]: " + request;
-=======
                         return "processing of [" + requestId + "][" + action + "]: " + request;
->>>>>>> d7893fd1
                     }
                 });
             }
@@ -1061,11 +1057,7 @@
 
         @Override
         public String toString() {
-<<<<<<< HEAD
-            return "TimeoutHandler for [" + action + "][" + requestId + "]";
-=======
             return "timeout handler for [" + requestId + "][" + action + "]";
->>>>>>> d7893fd1
         }
     }
 
@@ -1196,15 +1188,6 @@
                 } else {
                     threadPool.executor(executor).execute(new Runnable() {
                         @Override
-<<<<<<< HEAD
-                        public String toString() {
-                            return "delivery of response to [" + action + "][" + requestId + "]: " + response;
-                        }
-
-                        @Override
-                        public void run() {
-                            DirectResponseChannel.this.processResponse(handler, response);
-=======
                         public void run() {
                             processResponse(handler, response);
                         }
@@ -1212,7 +1195,6 @@
                         @Override
                         public String toString() {
                             return "delivery of response to [" + requestId + "][" + action + "]: " + response;
->>>>>>> d7893fd1
                         }
                     });
                 }
@@ -1247,11 +1229,7 @@
 
                         @Override
                         public String toString() {
-<<<<<<< HEAD
-                            return "delivery of exception response to [" + action + "][" + requestId + "]: " + exception;
-=======
                             return "delivery of failure response to [" + requestId + "][" + action + "]: " + exception;
->>>>>>> d7893fd1
                         }
                     });
                 }
